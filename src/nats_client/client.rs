--- conflicted
+++ resolved
@@ -508,14 +508,6 @@
             .for_sid(sub_cmd.clone())
             .take(1)
             .into_future()
-<<<<<<< HEAD
-            .map(move |(surely_message, _)| {
-                let msg = surely_message.unwrap();
-                receiver.read().remove_sid(&sid);
-                msg
-            })
-            .map_err(|(e, _)| e);
-=======
             .map_err(|(e, _)| e)
             .and_then(move |(message, _)| {
                 match message {
@@ -527,8 +519,6 @@
                 }
             });
 
->>>>>>> c9c17f87
-
         Either::B(
             self.sender
                 .read()
